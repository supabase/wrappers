--- conflicted
+++ resolved
@@ -15,16 +15,14 @@
 ENV LD_LIBRARY_PATH=/usr/local/lib:$LD_LIBRARY_PATH
 RUN chown postgres:postgres /home/app
 USER postgres
-<<<<<<< HEAD
-=======
 
 # Install Rust
->>>>>>> 11f94d37
 RUN \
   curl --proto '=https' --tlsv1.2 -sSf https://sh.rustup.rs | sh -s -- -y --no-modify-path --profile minimal --default-toolchain nightly && \
   rustup --version && \
   rustc --version && \
   cargo --version
+  
 # PGX
 RUN cargo install cargo-pgx
 RUN cargo pgx init --pg14 $(which pg_config)
@@ -59,11 +57,7 @@
 COPY wrappers/wrappers.control wrappers.control
 COPY wrappers/bin bin
 COPY wrappers/src src
-<<<<<<< HEAD
-RUN cargo pgx install --features pg14,clickhouse_fdw,firebase_fdw,stripe_fdw
-=======
-RUN cargo pgx install --features pg14,clickhouse_fdw,firebase_fdw,bigquery_fdw
->>>>>>> 11f94d37
+RUN cargo pgx install --features pg14,clickhouse_fdw,firebase_fdw,bigquery_fdw,stripe_fdw
 
 COPY wrappers/test test
 RUN chown -R postgres:postgres /home/app
