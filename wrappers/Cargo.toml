[package]
name = "wrappers"
version = "0.4.4"
edition = "2021"
publish = false

[lib]
crate-type = ["cdylib", "lib"]

[[bin]]
name = "pgrx_embed_wrappers"
path = "./src/bin/pgrx_embed.rs"

[lints.rust]
<<<<<<< HEAD
unexpected_cfgs = { level = "warn", check-cfg = ['cfg(pgrx_embed)'] }
=======
unexpected_cfgs = { level = "allow", check-cfg = ['cfg(pgrx_embed)'] }
>>>>>>> 29da15c7

[features]
default = ["pg15"]
pg12 = ["pgrx/pg12", "pgrx-tests/pg12", "supabase-wrappers/pg12"]
pg13 = ["pgrx/pg13", "pgrx-tests/pg13", "supabase-wrappers/pg13"]
pg14 = ["pgrx/pg14", "pgrx-tests/pg14", "supabase-wrappers/pg14"]
pg15 = ["pgrx/pg15", "pgrx-tests/pg15", "supabase-wrappers/pg15"]
pg16 = ["pgrx/pg16", "pgrx-tests/pg16", "supabase-wrappers/pg16"]
pg17 = ["pgrx/pg17", "pgrx-tests/pg17", "supabase-wrappers/pg17"]
pg_test = []

helloworld_fdw = []
bigquery_fdw = [
    "gcp-bigquery-client",
    "serde_json",
    "serde",
    "wiremock",
    "futures",
    "yup-oauth2",
    "thiserror",
]
clickhouse_fdw = ["clickhouse-rs", "chrono", "chrono-tz", "regex", "thiserror", "either"]
stripe_fdw = [
    "http",
    "reqwest",
    "reqwest-middleware",
    "reqwest-retry",
    "serde_json",
    "thiserror",
    "url",
]
firebase_fdw = [
    "reqwest",
    "reqwest-middleware",
    "reqwest-retry",
    "serde_json",
    "yup-oauth2",
    "regex",
    "thiserror",
]
s3_fdw = [
    "reqwest",
    "reqwest-middleware",
    "reqwest-retry",
    "aws-config",
    "aws-sdk-s3",
    "tokio",
    "tokio-util",
    "csv",
    "async-compression",
    "serde_json",
    "http",
    "parquet",
    "futures",
    "arrow-array",
    "chrono",
    "thiserror",
]
airtable_fdw = [
    "reqwest",
    "reqwest-middleware",
    "reqwest-retry",
    "serde_json",
    "serde",
    "url",
    "thiserror",
]
cognito_fdw = [
    "aws-sdk-cognitoidentityprovider",
    "aws-config",
    "reqwest",
    "reqwest-middleware",
    "reqwest-retry",
    "http",
    "serde_json",
    "tokio",
    "serde",
    "url",
    "thiserror",
]
logflare_fdw = [
    "http",
    "reqwest",
    "reqwest-middleware",
    "reqwest-retry",
    "serde_json",
    "thiserror",
    "url",
]
auth0_fdw = [
    "reqwest",
    "reqwest-middleware",
    "reqwest-retry",
    "http",
    "serde_json",
    "serde",
    "url",
    "thiserror",
]
mssql_fdw = [
    "tiberius",
    "tokio",
    "tokio-util",
    "num-traits",
    "thiserror",
]
redis_fdw = [
    "redis",
    "serde_json",
    "thiserror",
]
wasm_fdw = [
    "wasmtime",
    "warg-client",
    "warg-protocol",
    "chrono",
    "dirs",
    "sha2",
    "hex",
    "thiserror",
    "anyhow",
    "reqwest",
    "reqwest-middleware",
    "reqwest-retry",
    "semver",
    "serde",
    "serde_json",
    "jwt-simple",
    "bytes",
]
# Does not include helloworld_fdw because of its general uselessness
native_fdws = [
    "airtable_fdw",
    "bigquery_fdw",
    "clickhouse_fdw",
    "stripe_fdw",
    "firebase_fdw",
    "s3_fdw",
    "logflare_fdw",
    "auth0_fdw",
    "mssql_fdw",
    "redis_fdw",
    "cognito_fdw",
]
all_fdws = [
    "native_fdws",
    "wasm_fdw",
]

[dependencies]
pgrx = { version = "=0.12.9" }
#supabase-wrappers = "0.1"
supabase-wrappers = { path = "../supabase-wrappers", default-features = false }

# for clickhouse_fdw
clickhouse-rs = { git = "https://github.com/suharev7/clickhouse-rs", rev = "abfe517101eefe36bfdb7da248690659aa284ad3", features = [
    "tls",
], optional = true }
chrono = { version = "0.4", optional = true }
chrono-tz = { version = "0.6", optional = true }
either = { version = "1.12.0", optional = true }


# for bigquery_fdw, firebase_fdw, airtable_fdw and etc.
gcp-bigquery-client = { version = "0.17.0", optional = true }
serde = { version = "1", optional = true }
serde_json = { version = "1.0.86", optional = true }
wiremock = { version = "0.5", optional = true }
futures = { version = "0.3", optional = true }

# for stripe_fdw, firebase_fdw, logflare_fdw and etc.
reqwest = { version = "0.11.20", features = ["json", "gzip"], optional = true }
reqwest-middleware = { version = "0.2.3", optional = true }
reqwest-retry = { version = "0.2.2", optional = true }

# for firebase_fdw
yup-oauth2 = { version = "8.0.0", optional = true }
regex = { version = "1", optional = true }

# for airtable_fdw, stripe_fdw
url = { version = "2.3", optional = true }

# for s3_fdw
aws-config = { version = "1.1.7", features = ["behavior-version-latest"], optional = true }
aws-sdk-s3 = { version = "1.45.0", optional = true }

# for cognito fdw
aws-sdk-cognitoidentityprovider = { version ="1.60.0", optional = true }

csv = { version = "1.2", optional = true }
tokio = { version = "1", features = ["full"], optional = true }
tokio-util = { version = "0.7", features = ["full"], optional = true }
async-compression = { version = "0.3.15", features = [
    "tokio",
    "bzip2",
    "gzip",
    "xz",
    "zlib",
], optional = true }
http = { version = "0.2", optional = true }
parquet = { version = "52.2.0", features = ["async"], optional = true }
arrow-array = { version = "52.2.0", optional = true }

# for mssql_fdw
tiberius = { version = "0.12.2", features = [
    "tds73",
    "native-tls",
    "chrono",
    "rust_decimal",
], optional = true }
num-traits = { version = "0.2.17", optional = true }

# for redis_fdw
redis = { version = "0.27.5", features = ["streams", "tls-rustls", "tls-rustls-insecure"], optional = true }

# for wasm_fdw
wasmtime = { version = "26.0.1", features = [
    "runtime",
    "cranelift",
    "component-model",
], default-features = false, optional = true }
warg-client = { version = "0.7.0", optional = true }
warg-protocol = { version = "0.7.0", optional = true }
semver = { version = "1.0.23", optional = true }
jwt-simple = { version = "0.12.9", default-features = false, features = [
    "pure-rust"
], optional = true }
dirs = { version = "5.0.1", optional = true }
sha2 = { version = "0.10.8", optional = true }
hex = { version = "0.4.3", optional = true }
bytes = { version = "1.9.0", optional = true }
thiserror = { version = "1.0.48", optional = true }
anyhow  = { version = "1.0.81", optional = true }

[dev-dependencies]
pgrx-tests = "=0.12.9"<|MERGE_RESOLUTION|>--- conflicted
+++ resolved
@@ -12,11 +12,7 @@
 path = "./src/bin/pgrx_embed.rs"
 
 [lints.rust]
-<<<<<<< HEAD
-unexpected_cfgs = { level = "warn", check-cfg = ['cfg(pgrx_embed)'] }
-=======
 unexpected_cfgs = { level = "allow", check-cfg = ['cfg(pgrx_embed)'] }
->>>>>>> 29da15c7
 
 [features]
 default = ["pg15"]
