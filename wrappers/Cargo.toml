[package]
name = "wrappers"
version = "0.5.1"
publish = false
homepage = "https://github.com/supabase/wrappers/tree/main/wrappers"
repository = "https://github.com/supabase/wrappers/tree/main/wrappers"
edition = { workspace = true }
rust-version = { workspace = true }

[lib]
crate-type = ["cdylib", "lib"]

[[bin]]
name = "pgrx_embed_wrappers"
path = "./src/bin/pgrx_embed.rs"

[lints.rust]
unexpected_cfgs = { level = "warn", check-cfg = ['cfg(pgrx_embed)'] }

[features]
default = ["pg15"]
pg13 = ["pgrx/pg13", "pgrx-tests/pg13", "supabase-wrappers/pg13"]
pg14 = ["pgrx/pg14", "pgrx-tests/pg14", "supabase-wrappers/pg14"]
pg15 = ["pgrx/pg15", "pgrx-tests/pg15", "supabase-wrappers/pg15"]
pg16 = ["pgrx/pg16", "pgrx-tests/pg16", "supabase-wrappers/pg16"]
pg17 = ["pgrx/pg17", "pgrx-tests/pg17", "supabase-wrappers/pg17"]
pg_test = []

helloworld_fdw = []
bigquery_fdw = [
    "gcp-bigquery-client",
    "serde_json",
    "serde",
    "wiremock",
    "futures",
    "yup-oauth2",
    "thiserror",
]
clickhouse_fdw = [
    "clickhouse-rs",
    "chrono",
    "chrono-tz",
    "regex",
    "thiserror",
    "either",
    "uuid",
]
stripe_fdw = [
    "http",
    "reqwest",
    "reqwest-middleware",
    "reqwest-retry",
    "serde_json",
    "thiserror",
    "url",
]
firebase_fdw = [
    "reqwest",
    "reqwest-middleware",
    "reqwest-retry",
    "serde_json",
    "yup-oauth2",
    "regex",
    "thiserror",
]
s3_fdw = [
    "reqwest",
    "reqwest-middleware",
    "reqwest-retry",
    "aws-config",
    "aws-sdk-s3",
    "tokio",
    "tokio-util",
    "csv",
    "async-compression",
    "serde_json",
    "http",
    "parquet",
    "futures",
    "arrow-array",
    "chrono",
    "thiserror",
]
airtable_fdw = [
    "reqwest",
    "reqwest-middleware",
    "reqwest-retry",
    "serde_json",
    "serde",
    "url",
    "thiserror",
]
cognito_fdw = [
    "aws-sdk-cognitoidentityprovider",
    "aws-config",
    "reqwest",
    "reqwest-middleware",
    "reqwest-retry",
    "http",
    "serde_json",
    "tokio",
    "serde",
    "url",
    "thiserror",
]
logflare_fdw = [
    "http",
    "reqwest",
    "reqwest-middleware",
    "reqwest-retry",
    "serde_json",
    "thiserror",
    "url",
]
auth0_fdw = [
    "reqwest",
    "reqwest-middleware",
    "reqwest-retry",
    "http",
    "serde_json",
    "serde",
    "url",
    "thiserror",
]
mssql_fdw = [
    "tiberius",
    "tokio",
    "tokio-util",
    "num-traits",
    "thiserror",
]
redis_fdw = [
    "redis",
    "serde_json",
    "thiserror",
]
wasm_fdw = [
    "wasmtime",
    "warg-client",
    "warg-protocol",
    "chrono",
    "dirs",
    "sha2",
    "hex",
    "thiserror",
    "anyhow",
    "reqwest",
    "reqwest-middleware",
    "reqwest-retry",
    "semver",
    "serde",
    "serde_json",
    "jwt-simple",
    "bytes",
    "uuid",
]
iceberg_fdw = [
    "iceberg",
    "iceberg-catalog-rest",
    "iceberg-catalog-s3tables",
    "arrow-array",
    "arrow-schema",
    "arrow-json",
    "chrono",
    "futures",
    "rust_decimal",
    "serde_json",
    "thiserror",
    "uuid",
]
duckdb_fdw = [
    "duckdb",
    "thiserror",
]
# Does not include helloworld_fdw because of its general uselessness
native_fdws = [
    "airtable_fdw",
    "bigquery_fdw",
    "clickhouse_fdw",
    "stripe_fdw",
    "firebase_fdw",
    "s3_fdw",
    "logflare_fdw",
    "auth0_fdw",
    "mssql_fdw",
    "redis_fdw",
    "cognito_fdw",
    "iceberg_fdw",
]
all_fdws = [
    "native_fdws",
    "wasm_fdw",
]

[dependencies]
pgrx = { version = "=0.14.3" }
#supabase-wrappers = "0.1"
supabase-wrappers = { path = "../supabase-wrappers", default-features = false }

# Rustls is shared by some other dependencies but not directly used by Wrappers.
# Since Rustls 0.22, it is required to choose the provider of the cryptographic
# primitives at start.
# ref: https://docs.rs/rustls/latest/rustls/index.html#cryptography-providers
rustls = "0.23.27"

# for clickhouse_fdw
clickhouse-rs = { git = "https://github.com/burmecia/clickhouse-rs.git", branch = "supabase-patch", features = [
    "tls",
], optional = true }
chrono = { version = "0.4", optional = true }
chrono-tz = { version = "0.6", optional = true }
either = { version = "1.12.0", optional = true }

# for bigquery_fdw, firebase_fdw, airtable_fdw and etc.
gcp-bigquery-client = { version = "0.25.1", optional = true }
serde = { version = "1", optional = true }
serde_json = { version = "1.0.86", optional = true }
wiremock = { version = "0.5", optional = true }
futures = { version = "0.3", optional = true }

# for stripe_fdw, firebase_fdw, logflare_fdw and etc.
reqwest = { version = "0.11.20", features = ["json", "gzip"], optional = true }
reqwest-middleware = { version = "0.2.3", optional = true }
reqwest-retry = { version = "0.2.2", optional = true }

# for firebase_fdw
yup-oauth2 = { version = "11.0.0", optional = true }
regex = { version = "1", optional = true }

# for airtable_fdw, stripe_fdw
url = { version = "2.3", optional = true }

# for s3_fdw
aws-config = { version = "1.6.3", features = ["behavior-version-latest"], optional = true }
aws-sdk-s3 = { version = "1.86.0", optional = true }

# for cognito fdw
aws-sdk-cognitoidentityprovider = { version ="1.60.0", optional = true }

csv = { version = "1.2", optional = true }
tokio = { version = "1", features = ["full"], optional = true }
tokio-util = { version = "0.7", features = ["full"], optional = true }
async-compression = { version = "0.3.15", features = [
    "tokio",
    "bzip2",
    "gzip",
    "xz",
    "zlib",
], optional = true }
http = { version = "0.2", optional = true }
parquet = { version = "55.1.0", features = ["async"], optional = true }
arrow-array = { version = "55.1.0", optional = true }
arrow-schema = { version = "55.1.0", optional = true }
arrow-json = { version = "55.1.0", optional = true }

# for mssql_fdw
tiberius = { version = "0.12.2", features = [
    "tds73",
    "native-tls",
    "chrono",
    "rust_decimal",
], optional = true }
num-traits = { version = "0.2.17", optional = true }

# for redis_fdw
redis = { version = "0.27.5", features = ["streams", "tls-rustls", "tls-rustls-insecure"], optional = true }

# for wasm_fdw
wasmtime = { version = "32.0.0", features = [
    "runtime",
    "cranelift",
    "component-model",
], default-features = false, optional = true }
warg-client = { version = "0.7.0", optional = true }
warg-protocol = { version = "0.7.0", optional = true }
semver = { version = "1.0.23", optional = true }
jwt-simple = { version = "0.12.9", default-features = false, features = [
    "pure-rust"
], optional = true }
dirs = { version = "5.0.1", optional = true }
sha2 = { version = "0.10.8", optional = true }
hex = { version = "0.4.3", optional = true }
<<<<<<< HEAD

# for duckdb_fdw
duckdb = { version = "1.1.1", features = ["bundled"], optional = true }

=======
bytes = { version = "1.9.0", optional = true }
>>>>>>> 625d88c1
thiserror = { version = "1.0.48", optional = true }
anyhow  = { version = "1.0.81", optional = true }
uuid = { version = "1.16.0", optional = true }

# for iceberg_fdw
iceberg = { git = "https://github.com/apache/iceberg-rust", rev = "12485be4a30848213faea62740ad7cb5a41bd6f2", package = "iceberg", optional = true }
iceberg-catalog-s3tables = { git = "https://github.com/apache/iceberg-rust", rev = "12485be4a30848213faea62740ad7cb5a41bd6f2", package="iceberg-catalog-s3tables", optional = true }
iceberg-catalog-rest = { git = "https://github.com/apache/iceberg-rust", rev = "12485be4a30848213faea62740ad7cb5a41bd6f2", package="iceberg-catalog-rest", optional = true }
rust_decimal = { version = "1.37.1", optional = true }

[dev-dependencies]
pgrx-tests = "=0.14.3"<|MERGE_RESOLUTION|>--- conflicted
+++ resolved
@@ -280,14 +280,7 @@
 dirs = { version = "5.0.1", optional = true }
 sha2 = { version = "0.10.8", optional = true }
 hex = { version = "0.4.3", optional = true }
-<<<<<<< HEAD
-
-# for duckdb_fdw
-duckdb = { version = "1.1.1", features = ["bundled"], optional = true }
-
-=======
 bytes = { version = "1.9.0", optional = true }
->>>>>>> 625d88c1
 thiserror = { version = "1.0.48", optional = true }
 anyhow  = { version = "1.0.81", optional = true }
 uuid = { version = "1.16.0", optional = true }
@@ -298,5 +291,8 @@
 iceberg-catalog-rest = { git = "https://github.com/apache/iceberg-rust", rev = "12485be4a30848213faea62740ad7cb5a41bd6f2", package="iceberg-catalog-rest", optional = true }
 rust_decimal = { version = "1.37.1", optional = true }
 
+# for duckdb_fdw
+duckdb = { version = "1.3.0", features = ["bundled"], optional = true }
+
 [dev-dependencies]
 pgrx-tests = "=0.14.3"