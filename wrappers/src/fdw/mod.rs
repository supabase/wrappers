--- conflicted
+++ resolved
@@ -34,10 +34,8 @@
 #[cfg(feature = "cognito_fdw")]
 mod cognito_fdw;
 
-<<<<<<< HEAD
 #[cfg(feature = "wasm_fdw")]
 mod wasm_fdw;
-=======
+
 #[cfg(feature = "notion_fdw")]
-mod notion_fdw;
->>>>>>> 1f680466
+mod notion_fdw;