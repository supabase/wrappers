[workspace]
members = [
    "supabase-wrappers",
    "supabase-wrappers-macros",
    "wrappers",
]
exclude = [
<<<<<<< HEAD
    "wasm-wrappers/fdw/cal_fdw",
=======
    "wasm-wrappers/fdw/calendly_fdw",
>>>>>>> e2bdb283
    "wasm-wrappers/fdw/helloworld_fdw",
    "wasm-wrappers/fdw/snowflake_fdw",
    "wasm-wrappers/fdw/paddle_fdw",
    "wasm-wrappers/fdw/notion_fdw",
]
resolver = "2"

[profile.dev]
panic = "unwind"
lto = "thin"

[profile.release]
panic = "unwind"
opt-level = 3
lto = "fat"
codegen-units = 1
<|MERGE_RESOLUTION|>--- conflicted
+++ resolved
@@ -5,11 +5,8 @@
     "wrappers",
 ]
 exclude = [
-<<<<<<< HEAD
     "wasm-wrappers/fdw/cal_fdw",
-=======
     "wasm-wrappers/fdw/calendly_fdw",
->>>>>>> e2bdb283
     "wasm-wrappers/fdw/helloworld_fdw",
     "wasm-wrappers/fdw/snowflake_fdw",
     "wasm-wrappers/fdw/paddle_fdw",
