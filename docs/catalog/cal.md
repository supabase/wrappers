---
source:
documentation:
author: supabase
tags:
  - wasm
  - official
---

# Cal.com

[Cal.com](https://cal.com/) is an open source scheduling platform.

The Cal Wrapper is a WebAssembly(Wasm) foreign data wrapper which allows you to read data from your Cal.com account for use within your Postgres database.

!!! warning

    Restoring a logical backup of a database with a materialized view using a foreign table can fail. For this reason, either do not use foreign tables in materialized views or use them in databases with physical backups enabled.

## Supported Data Types

| Postgres Data Type | Cal.com Data Type |
| ------------------ | ----------------- |
| boolean            | Boolean           |
| bigint             | Number            |
| double precision   | Number            |
| text               | String            |
| jsonb              | Json              |

The Cal.com API uses JSON formatted data, please refer to [Cal.com API docs](https://cal.com/docs/api-reference/v2/introduction) for more details.

!!! note

    This foreign data wrapper only supports Cal.com API v2.

## Available Versions

<<<<<<< HEAD
| Version | Wasm Package URL                                                                          | Checksum |
| ------- | ----------------------------------------------------------------------------------------- | -------- |
| 0.1.0   | `https://github.com/supabase/wrappers/releases/download/wasm_cal_fdw_v0.1.0/cal_fdw.wasm` | `tbd`    |
=======
| Version | Wasm Package URL                                                                                | Checksum                                                           |
| ------- | ----------------------------------------------------------------------------------------------- | ------------------------------------------------------------------ |
| 0.1.0   | `https://github.com/supabase/wrappers/releases/download/wasm_cal_fdw_v0.1.0/cal_fdw.wasm` | `4afe4fac8c51f2caa1de8483b3817d2cec3a14cd8a65a3942c8b4ff6c430f08a` |
>>>>>>> a8db572b

## Preparation

Before you can query Cal.com, you need to enable the Wrappers extension and store your credentials in Postgres.

### Enable Wrappers

Make sure the `wrappers` extension is installed on your database:

```sql
create extension if not exists wrappers with schema extensions;
```

### Enable the Cal.com Wrapper

Enable the Wasm foreign data wrapper:

```sql
create foreign data wrapper wasm_wrapper
  handler wasm_fdw_handler
  validator wasm_fdw_validator;
```

### Store your credentials (optional)

By default, Postgres stores FDW credentials inside `pg_catalog.pg_foreign_server` in plain text. Anyone with access to this table will be able to view these credentials. Wrappers is designed to work with [Vault](https://supabase.com/docs/guides/database/vault), which provides an additional level of security for storing credentials. We recommend using Vault to store your credentials.

```sql
-- Save your Cal.com API key in Vault and retrieve the `key_id`
insert into vault.secrets (name, secret)
values (
  'cal',
  '<Cal.com API Key>' -- Cal.com API key
)
returning key_id;
```

<<<<<<< HEAD
=======
### Connecting to Cal.com

We need to provide Postgres with the credentials to access Cal.com and any additional options. We can do this using the `create server` command:

=== "With Vault"

    ```sql
    create server cal_server
      foreign data wrapper wasm_wrapper
      options (
        fdw_package_url 'https://github.com/supabase/wrappers/releases/download/wasm_cal_fdw_v0.1.0/cal_fdw.wasm',
        fdw_package_name 'supabase:cal-fdw',
        fdw_package_version '0.1.0',
        fdw_package_checksum '4afe4fac8c51f2caa1de8483b3817d2cec3a14cd8a65a3942c8b4ff6c430f08a',
        api_url 'https://api.cal.com/v2',  -- optional
        api_key_id '<key_ID>' -- The Key ID from above.
      );
    ```

=== "Without Vault"

    ```sql
    create server cal_server
      foreign data wrapper wasm_wrapper
      options (
        fdw_package_url 'https://github.com/supabase/wrappers/releases/download/wasm_cal_fdw_v0.1.0/cal_fdw.wasm',
        fdw_package_name 'supabase:cal-fdw',
        fdw_package_version '0.1.0',
        fdw_package_checksum '4afe4fac8c51f2caa1de8483b3817d2cec3a14cd8a65a3942c8b4ff6c430f08a',
        api_url 'https://api.cal.com/v2',  -- optional
        api_key 'cal_live_1234...'  -- Cal.com API key
      );
    ```

Note the `fdw_package_*` options are required, which specify the Wasm package metadata. You can get the available package version list from [above](#available-versions).

>>>>>>> a8db572b
### Create a schema

We recommend creating a schema to hold all the foreign tables:

```sql
create schema if not exists cal;
```

## Options

The full list of foreign table options are below:

- `object` - Object name in Cal.com, required.

Supported objects are listed below:

| Object name  |
| ------------ |
| my_profile   |
| event-types  |
| bookings     |
| calendars    |
| schedules    |
| conferencing |

## Entities

### Profile

This is an object representing your Cal.com user profile.

Ref: [Cal.com API docs](https://cal.com/docs/api-reference/v2/introduction)

#### Operations

| Object  | Select | Insert | Update | Delete | Truncate |
| ------- | :----: | :----: | :----: | :----: | :------: |
| Profile |   ✅    |   ❌    |   ❌    |   ❌    |    ❌     |

#### Usage

```sql
create foreign table cal.my_profile (
  id bigint,
  username text,
  email text,
  attrs jsonb
)
  server cal_server
  options (
    object 'my_profile'
  );
```

#### Notes

- The `attrs` column contains all profile attributes in JSON format
- Query using standard SQL: `select * from cal.my_profile`

### Event Types

This is an object representing Cal.com event types.

Ref: [Cal.com API docs](https://cal.com/docs/api-reference/v2/introduction)

#### Operations

| Object      | Select | Insert | Update | Delete | Truncate |
| ----------- | :----: | :----: | :----: | :----: | :------: |
| Event Types |   ✅    |   ❌    |   ❌    |   ❌    |    ❌     |

#### Usage

```sql
create foreign table cal.event_types (
  attrs jsonb
)
  server cal_server
  options (
    object 'event-types'
  );
```

#### Notes

- The `attrs` column contains all event type attributes in JSON format
- Extract specific fields using JSON operators
- Example:
  ```sql
  select
    etg->'profile'->>'name' as profile,
    et->>'id' as id,
    et->>'title' as title
  from cal.event_types t
    cross join json_array_elements((attrs->'eventTypeGroups')::json) etg
    cross join json_array_elements((etg->'eventTypes')::json) et;
  ```

### Bookings

This is an object representing Cal.com bookings.

Ref: [Cal.com API docs](https://cal.com/docs/api-reference/v2/bookings/create-a-booking)

#### Operations

| Object   | Select | Insert | Update | Delete | Truncate |
| -------- | :----: | :----: | :----: | :----: | :------: |
| Bookings |   ✅    |   ✅    |   ❌    |   ❌    |    ❌     |

#### Usage

```sql
create foreign table cal.bookings (
  attrs jsonb
)
  server cal_server
  options (
    object 'bookings',
    rowid_column 'attrs'
  );
```

#### Notes

- Supports both reading and creating bookings
- The `attrs` column contains all booking attributes in JSON format
- Example of creating a booking:
  ```sql
  insert into cal.bookings(attrs)
  values (
    '{
      "start": "2024-12-12T10:30:00.000Z",
      "eventTypeId": 123456,
      "attendee": {
        "name": "Test Name",
        "email": "test.name@example.com",
        "timeZone": "America/New_York"
      }
    }'::jsonb
  );
  ```
- Additional fields like `guests` or `metadata` can be added to the booking JSON
- For more details on booking options, refer to [Cal.com documentation](https://cal.com/docs/api-reference/v2/bookings/create-a-booking)

### Calendars

This is an object representing Cal.com calendars.

Ref: [Cal.com API docs](https://cal.com/docs/api-reference/v2/introduction)

#### Operations

| Object    | Select | Insert | Update | Delete | Truncate |
| --------- | :----: | :----: | :----: | :----: | :------: |
| Calendars |   ✅    |   ❌    |   ❌    |   ❌    |    ❌     |

#### Usage

```sql
create foreign table cal.calendars (
  attrs jsonb
)
  server cal_server
  options (
    object 'calendars'
  );
```

#### Notes

- The `attrs` column contains all calendar attributes in JSON format

### Schedules

This is an object representing Cal.com schedules.

Ref: [Cal.com API docs](https://cal.com/docs/api-reference/v2/introduction)

#### Operations

| Object    | Select | Insert | Update | Delete | Truncate |
| --------- | :----: | :----: | :----: | :----: | :------: |
| Schedules |   ✅    |   ❌    |   ❌    |   ❌    |    ❌     |

#### Usage

```sql
create foreign table cal.schedules (
  id bigint,
  name text,
  attrs jsonb
)
  server cal_server
  options (
    object 'schedules'
  );
```

#### Notes

- The `attrs` column contains additional schedule attributes in JSON format

### Conferencing

This is an object representing Cal.com conferencing settings.

Ref: [Cal.com API docs](https://cal.com/docs/api-reference/v2/introduction)

#### Operations

| Object       | Select | Insert | Update | Delete | Truncate |
| ------------ | :----: | :----: | :----: | :----: | :------: |
| Conferencing |   ✅    |   ❌    |   ❌    |   ❌    |    ❌     |

#### Usage

```sql
create foreign table cal.conferencing (
  id bigint,
  attrs jsonb
)
  server cal_server
  options (
    object 'conferencing'
  );
```

#### Notes

- The `attrs` column contains all conferencing attributes in JSON format

## Query Pushdown Support

This FDW doesn't support query pushdown.

## Examples

Below are some examples on how to use Cal.com foreign tables.

### Basic example

This example will create a "foreign table" inside your Postgres database and query its data. First, we can create a schema to hold all the Cal.com foreign tables.

```sql
create schema if not exists cal;
```

Then create the foreign table and query it, for example:

```sql
create foreign table cal.my_profile (
  id bigint,
  username text,
  email text,
  attrs jsonb
)
  server cal_server
  options (
    object 'my_profile'
  );

-- query current user used for the Cal.com API request
select * from cal.my_profile;
```

`attrs` is a special column which stores all the object attributes in JSON format, you can extract any attributes needed from it. See more examples below.

### Query JSON attributes

```sql
create foreign table cal.bookings (
  attrs jsonb
)
  server cal_server
  options (
    object 'bookings',
    rowid_column 'attrs'
  );

create foreign table cal.event_types (
  attrs jsonb
)
  server cal_server
  options (
    object 'event-types'
  );

-- extract bookings
select
  bk->>'id' as id,
  bk->>'title' as title,
  bk->>'userPrimaryEmail' as email
from cal.bookings t
  cross join json_array_elements((attrs->'bookings')::json) bk;

-- extract event types
select
  etg->'profile'->>'name' as profile,
  et->>'id' as id,
  et->>'title' as title
from cal.event_types t
  cross join json_array_elements((attrs->'eventTypeGroups')::json) etg
  cross join json_array_elements((etg->'eventTypes')::json) et;
```

### Make a booking

Once we know an event type ID (we can get it from above example, here we suppose it is `123456`), we can make a booking using below SQL.

```
insert into cal.bookings(attrs)
values (
	'{
		"start": "2024-12-12T10:30:00.000Z",
		"eventTypeId": 123456,
		"attendee": {
			"name": "Test Name",
			"email": "test.name@example.com",
			"timeZone": "America/New_York"
		}
	}'::jsonb
);
```

To add more details to the booking, such as `guests` or `metadata`, refer to [Cal.com documentation](https://cal.com/docs/api-reference/v2/bookings/create-a-booking).<|MERGE_RESOLUTION|>--- conflicted
+++ resolved
@@ -35,15 +35,9 @@
 
 ## Available Versions
 
-<<<<<<< HEAD
-| Version | Wasm Package URL                                                                          | Checksum |
-| ------- | ----------------------------------------------------------------------------------------- | -------- |
-| 0.1.0   | `https://github.com/supabase/wrappers/releases/download/wasm_cal_fdw_v0.1.0/cal_fdw.wasm` | `tbd`    |
-=======
 | Version | Wasm Package URL                                                                                | Checksum                                                           |
 | ------- | ----------------------------------------------------------------------------------------------- | ------------------------------------------------------------------ |
 | 0.1.0   | `https://github.com/supabase/wrappers/releases/download/wasm_cal_fdw_v0.1.0/cal_fdw.wasm` | `4afe4fac8c51f2caa1de8483b3817d2cec3a14cd8a65a3942c8b4ff6c430f08a` |
->>>>>>> a8db572b
 
 ## Preparation
 
@@ -81,8 +75,6 @@
 returning key_id;
 ```
 
-<<<<<<< HEAD
-=======
 ### Connecting to Cal.com
 
 We need to provide Postgres with the credentials to access Cal.com and any additional options. We can do this using the `create server` command:
@@ -119,7 +111,6 @@
 
 Note the `fdw_package_*` options are required, which specify the Wasm package metadata. You can get the available package version list from [above](#available-versions).
 
->>>>>>> a8db572b
 ### Create a schema
 
 We recommend creating a schema to hold all the foreign tables:
