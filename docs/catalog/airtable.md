--- conflicted
+++ resolved
@@ -130,7 +130,6 @@
 
 This FDW doesn't support query pushdown.
 
-<<<<<<< HEAD
 ## Supported Data Types
 
 The Airtable FDW supports the following PostgreSQL data types:
@@ -207,7 +206,7 @@
 ```
 
 Note: Null values in Airtable fields are returned as SQL NULL values.
-=======
+
 ## Limitations
 
 This section describes important limitations and considerations when using this FDW:
@@ -218,7 +217,7 @@
 - Views must be pre-configured in Airtable
 - No support for Airtable's block features
 - Materialized views using these foreign tables may fail during logical backups
->>>>>>> 1da53aae
+
 
 ## Examples
 
